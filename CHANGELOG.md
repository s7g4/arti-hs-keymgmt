--- conflicted
+++ resolved
@@ -78,55 +78,23 @@
 
 - Major refactoring of the circuit reactor, to use `select!`, lifting it from
   async Rust's low-level "poll" to "async fn".
-<<<<<<< HEAD
-  !2747
-  !2733
-  #1816
-  !2720
-  !2760
-  #1832
-  !2768
-  !2765
-=======
   ([!2747], [!2733], [#1816], [!2720], [!2760], [#1832], [!2768], [!2765])
->>>>>>> 5a921ce9
 - Improved CLI and add config loading.
   ([!2699], [#1736], [!2709])
 - High-level certificate types (implementing `ToEncodableCert`)
   in `tor-relay-crypto`.
-<<<<<<< HEAD
-  !2672
-  #1777
-- Initial [KIST] support (Linux-only) in `tor-proto`.
-  !2706
-  #1728
-  #1728
-  #1729
-  #1730
-- Congestion control.
-  [proposal 324]
-  !2675 
-  #534
-=======
   ([!2672], [#1777])
 - Initial [KIST] support (Linux-only) in `tor-proto`.
   ([!2706], [#1728], [#1728], [#1729], [#1730])
 - Congestion control.
   ([proposal 324], [!2675], [#534])
->>>>>>> 5a921ce9
 - Apply the standard lint block.
   ([!2708])
 
 ### RPC development
 
 - Cookie authentication.
-<<<<<<< HEAD
-  !2702
-  #1529
-  !2716
-=======
   ([!2702], [#1529], [!2716])
->>>>>>> 5a921ce9
 - Fixed the remaining outstanding TODOs in the RPC code.
   ([!2740], [!2743], [!2745], [!2737], [!2731])
 - Improved names for many type and methods:
@@ -152,28 +120,6 @@
 - Tolerate nonexistence of a the connect point directory.
   ([!2735])
 - Improve error outputs, including the origin of each failed connect attempt.
-<<<<<<< HEAD
-  !2766
-  #1650
-  #1826
-  !2744
-  #1826
-- `fs-mistrust`: New facilities for file access.
-  !2707
-  #1746
-- Clarify and fix some issues surrounding relative paths. 
-  !2712
-  #1748
-  #1749
-- Tweaked `tor-proto` `StreamCtrl` APIs to better support use with RPC.
-  !2755
-- Document stream optimism. 
-  !2753 
-  #1583
-- Specify the RPC connection banner format.
-  !2700
-  #1753
-=======
   ([!2766], [#1650], [#1826], [!2744], [#1826])
 - `fs-mistrust`: New facilities for file access.
   ([!2707], [#1746])
@@ -185,42 +131,25 @@
   ([!2753], [#1583])
 - Specify the RPC connection banner format.
   ([!2700], [#1753])
->>>>>>> 5a921ce9
 
 ### Other development
 
 - Update plan for Proof of Work DoS prevention, `service-side-pow.md`.
-<<<<<<< HEAD
-  !2701
-- Design notes for implementation of [Conflux].
-  !2750
-=======
   ([!2701])
 - Design notes for implementation of [Conflux].
   ([!2750])
->>>>>>> 5a921ce9
 
 ### Documentation
 
 - Rewrite download manager example.
-<<<<<<< HEAD
-  !2725
-  #1471
-  #1386
-=======
   ([!2725], [#1471], [#1386])
->>>>>>> 5a921ce9
 - `arti`: Add `restricted-discovery` to the list of experimental
   features in the crate documentation.
   ([!2719], [#1808])
 - `tor-config`: clarify that `ConfigurationSources::set_mistrust`is
   unrelated to the paths defined within the configuration file itself,
   and reference `storage.permissions.dangerously_trust_everyone`.
-<<<<<<< HEAD
-  !2727
-=======
   ([!2727])
->>>>>>> 5a921ce9
 - Integrate the Docusaurus-based documentation overhaul
   (aka [`arti-doc-project-2023`]) into `arti.git/web/`
   and deploy it to <https://tpo.pages.torproject.net/core/arti/>.
@@ -234,21 +163,6 @@
 - `tor-circmgr`: Add trace log on circuit build timeout.
   ([!2698])
 - `tor-proto`: Make `Channel::wait_for_close` non-experimental.
-<<<<<<< HEAD
-  !2666
-- Fix non-Unix build and test failures.
-  !2615
-  !2738
-  #1809
-  !2717
-- Replace an async `Mutex` with a sync one in file watcher.
-  !2763
-- Remove confusing `use asynchronous_codec as futures_codec`
-  #1690
-  !2769
-- Fix many typos.
-  !2751
-=======
   ([!2666])
 - Fix non-Unix build and test failures.
   ([!2615], [!2738], [#1809], [!2717])
@@ -258,7 +172,6 @@
   ([#1690], [!2769])
 - Fix many typos.
   ([!2751])
->>>>>>> 5a921ce9
 
 ### Testing
 
@@ -267,34 +180,18 @@
   ([!2682])
 - `tor-proto`: Fix flaky test `invalid_circ_sendme` by using
   `MockExecutor` and replacing `sleep()` with `advance_until_stalled()`.
-<<<<<<< HEAD
-  !2721
-- More uniform handling of some test key data.
-  !2764
-  #1396
-=======
   ([!2721])
 - More uniform handling of some test key data.
   ([!2764], [#1396])
->>>>>>> 5a921ce9
 
 ### Infrastructure
 
 - `maint/matrix-check`: properly find the crate subdir.
-<<<<<<< HEAD
-  !2762
-- Un-ignore [RUSTSEC-2024-0421] as we no longer use an affected `hickory`.
-  !2693
-  #1773
-- Update our main CI image (`RECENT_RUST_IMAGE`) to 1.83. 
-  !2694
-=======
   ([!2762])
 - Un-ignore [RUSTSEC-2024-0421] as we no longer use an affected `hickory`.
   ([!2693], [#1773])
 - Update our main CI image (`RECENT_RUST_IMAGE`) to 1.83.
   ([!2694])
->>>>>>> 5a921ce9
 - Better instructions for handling new MPL-licensed dependencies.
   ([!2726])
 - Style guide for this changelog, and small script to help format it.
@@ -311,19 +208,6 @@
 and our [other sponsors]
 for funding the development of Arti!
 
-<<<<<<< HEAD
-### Acknowledgments
-
-Thanks to everybody who's contributed to this release, including
-Dimitris Apostolou, hhamud, Neel Chauhan and tidely.
-
-Also, our deep thanks to
-[Zcash Community Grants],
-the [Bureau of Democracy, Human Rights and Labor],
-and our [other sponsors]
-for funding the development of Arti!
-
-=======
 [!2615]: https://gitlab.torproject.org/tpo/core/arti/-/merge_requests/2615
 [!2616]: https://gitlab.torproject.org/tpo/core/arti/-/merge_requests/2616
 [!2666]: https://gitlab.torproject.org/tpo/core/arti/-/merge_requests/2666
@@ -428,7 +312,6 @@
 [#534]: https://gitlab.torproject.org/tpo/core/arti/-/issues/534
 [#818]: https://gitlab.torproject.org/tpo/core/arti/-/issues/818
 [#868]: https://gitlab.torproject.org/tpo/core/arti/-/issues/868
->>>>>>> 5a921ce9
 [Bureau of Democracy, Human Rights and Labor]: https://www.state.gov/bureaus-offices/under-secretary-for-civilian-security-democracy-and-human-rights/bureau-of-democracy-human-rights-and-labor/
 [Conflux]: https://spec.torproject.org/proposals/329-traffic-splitting.html
 [KIST]: https://blog.torproject.org/kist-and-tell-tors-new-traffic-scheduling-feature/
