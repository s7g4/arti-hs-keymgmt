--- conflicted
+++ resolved
@@ -27,6 +27,15 @@
 MODIFIED: Code to configure fs-mistrust.
 BREAKING: TorConfig no longer implements TryInto<DirMgrConfig>
 
+### arti-config
+
+BREAKING: default_config_file moved to arti_client, and changed to return Result
+GREAKING: ConfigurationSource::new_empty renamed from ::new
+BREAKING: ConfigurationSource methods take Into<String> and Into<PathBuf> now
+BREAKING: ARTI_DEFAULTS removed, in favour of ARTI_EXAMPLE_CONFIG in the arti crate
+BREAKING: ConfigurationSource is now in the tor-config crate.
+DEPRECATION: arti-config is to be abolished.  Currently it is merely an empty tombstone.
+
 ### fs-mistrust
 
 MODIFIED: New APIs for CachedDir, Error.
@@ -49,21 +58,10 @@
 
 +BREAKING: Replaced from_path with from_path_and_mistrust
 
-<<<<<<< HEAD
 ### tor-proto
 
 MODIFIED: channel() method on ClientCirc.
-=======
+
 ### tor-rtcompat
 
-BREAKING: Runtime now requires the Debug trait to be implemented.
-
-### arti-config
-
-BREAKING: default_config_file moved to arti_client, and changed to return Result
-GREAKING: ConfigurationSource::new_empty renamed from ::new
-BREAKING: ConfigurationSource methods take Into<String> and Into<PathBuf> now
-BREAKING: ARTI_DEFAULTS removed, in favour of ARTI_EXAMPLE_CONFIG in the arti crate
-BREAKING: ConfigurationSource is now in the tor-config crate.
-DEPRECATION: arti-config is to be abolished.  Currently it is merely an empty tombstone.
->>>>>>> e9208791
+BREAKING: Runtime now requires the Debug trait to be implemented.