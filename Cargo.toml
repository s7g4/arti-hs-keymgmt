--- conflicted
+++ resolved
@@ -8,11 +8,8 @@
 members = [
     "crates/caret",
     "crates/retry-error",
-<<<<<<< HEAD
     "crates/tor-config",
-=======
     "crates/tor-events",
->>>>>>> 30f39ef4
     "crates/tor-units",
     "crates/tor-rtcompat",
     "crates/tor-rtmock",
